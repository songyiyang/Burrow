--- conflicted
+++ resolved
@@ -203,12 +203,8 @@
 		Message: "cluster detail returned",
 		Cluster: HTTPResponseClusterDetailCluster{
 			Zookeepers:    app.Config.Kafka[cluster].Zookeepers,
-<<<<<<< HEAD
-			ZookeeperPath: app.Config.Kafka[cluster].ZookeeperPath,
-=======
 			ZookeeperPort: app.Config.Kafka[cluster].ZookeeperPort,
 			ZookeeperPath: zkPath,
->>>>>>> 559cab16
 			Brokers:       app.Config.Kafka[cluster].Brokers,
 			BrokerPort:    app.Config.Kafka[cluster].BrokerPort,
 			OffsetsTopic:  app.Config.Kafka[cluster].OffsetsTopic,
